--- conflicted
+++ resolved
@@ -1,18 +1,10 @@
 #from .app import create_app, teardown_zeroconf
 import os
 
-<<<<<<< HEAD
-# Have to setup environment variables before importing flask app
-os.environ.setdefault("FLASK_APP", "host_app")
-os.environ.setdefault("FLASK_ENV", "development")
-os.environ.setdefault("FLASK_DEBUG", "1")
-os.environ.setdefault("FLASK_PORT", "5000")
 
 # Set wasmiot-orchestrator logging endpoint to send logs to the orchestrator. ex-http://172.21.0.3:3000/device/logs
 os.environ.setdefault("WASMIOT_LOGGING_ENDPOINT", "")
 
-=======
->>>>>>> ff325d41
 from .utils.configuration import INSTANCE_PATH
 
 from host_app.flask_app import app as flask_app
@@ -27,6 +19,7 @@
     os.environ.setdefault("FLASK_APP", "host_app")
     os.environ.setdefault("FLASK_ENV", "development")
     os.environ.setdefault("FLASK_DEBUG", "1")
+    os.environ.setdefault("FLASK_PORT", "5000")
     # Set wasmiot-orchestrator logging endpoint to send logs to the orchestrator. ex-http://172.21.0.3:3000/device/logs
 
     if orchestrator_url := os.environ.get("WASMIOT_ORCHESTRATOR_URL"):
