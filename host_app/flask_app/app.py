--- conflicted
+++ resolved
@@ -15,11 +15,6 @@
 from typing import Any, Tuple
 
 import atexit
-<<<<<<< HEAD
-=======
-# import re
-from typing import Tuple
->>>>>>> d9a56c4d
 from flask import Flask, Blueprint, jsonify, current_app, request, send_file
 from flask.helpers import get_debug_flag
 from werkzeug.serving import get_sockaddr, select_address_family
@@ -79,7 +74,7 @@
 
 @dataclass
 class RequestEntry():
-    '''Describes what happened with a request'''
+    '''Describes a request of WebAssembly execution'''
     request_id: str = field(init=False)
     '''Unique identifier for this request'''
     deployment_id: str
@@ -87,7 +82,7 @@
     function_name: str
     method: str
     request_args: Any
-    request_files: list[str]
+    request_files: list[str] # List of `Path`s
     work_queued_at: datetime
     result: Any = None
 
@@ -111,30 +106,29 @@
     not required.
     '''
 
-    # Setup Wasm runtime.
-    module = wu.wasm_modules[entry.module_name]
-    _wasm_rt.set(module.runtime)
-    _wasm_env.set(module.env)
-
     deployment = deployments[entry.deployment_id]
 
     try:
-        wasm_args, wasm_out_args = deployment.interpret_args_for(
-            module.id,
+        print(f'Preparing Wasm module "{entry.module_name}"...')
+        module, wasm_args, wasm_out_args = deployment.interpret_args_for(
+            entry.module_name,
             entry.function_name,
             entry.request_args,
             entry.request_files
         )
 
+        print(f'Running Wasm function "{entry.function_name}"...')
         raw_output = module.run_function(entry.function_name, wasm_args + wasm_out_args)
+        print(f'Result: {raw_output}')
     except Exception as err:
+        print(f"Error running WebAssembly function '{entry.function_name}':", err)
         return str(err)
 
     # Do the next call, passing chain along and return immediately (i.e. the
     # answer to current request should not be such, that it significantly blocks
     # the whole chain).
     this_result, next_call = deployment.interpret_call_from(
-        module.id, entry.function_name, wasm_out_args, raw_output
+        module.name, entry.function_name, wasm_out_args, raw_output
     )
 
     if not isinstance(next_call, CallData):
@@ -314,7 +308,6 @@
          "cpuUsage": random.random()
     })
 
-<<<<<<< HEAD
 def results_route(request_id=None, full=False):
     '''
     Return the route where execution/request results can be read from.
@@ -348,6 +341,9 @@
     if not deployment_id in deployments:
         return endpoint_failed(request, 'deployment does not exist', 404)
 
+    if module_name not in deployments[deployment_id].modules:
+        return endpoint_failed(request, f"module {module_name} not found for this deployment")
+
     # Write input data to filesystem.
     input_file_paths = []
     if (input_data_file := request.files.get('data')):
@@ -356,7 +352,7 @@
             input_data_file.filename
         )
         input_data_file.save(input_file_path)
-        input_file_paths.append(input_file_path)
+        input_file_paths.append(Path(input_file_path))
 
     entry = RequestEntry(
         deployment_id,
@@ -364,34 +360,9 @@
         function_name,
         request.method,
         request.args,
-        input_file_paths,
+        list(map(str, input_file_paths)),
         datetime.now()
     )
-=======
-@bp.route('/<deployment_id>/modules/<module_name>/<function_name>')
-def run_module_function(deployment_id, module_name = None, function_name = None):
-    if not module_name or not function_name:
-        return jsonify({'result': 'not found'})
-
-    module_config = wasm_modules.get(module_name, None)
-    if module_config is None:
-        return endpoint_failed(request, f"module {module_name} not found")
-
-    module = wasm_runtime.get_or_load_module(module_config)
-    if module is None:
-        return endpoint_failed(request, f"module {module_name} could not be loaded")
-
-    # Error if deployment-ID (TODO Or other access-control) does not check out.
-    if deployment_id != 'adhoc' and deployment_id not in deployments:
-        return endpoint_failed(request, 'deployment does not exist', 404)
-
-    #param = request.args.get('param', default=1, type=int)
-    #params = request.args.getlist('param')
-    types = module.get_arg_types(function_name)  # get argument types
-    params = [t(arg) for arg, t in zip(request.args.values(), types)]  # get parameters from get request with given types TODO: use parameter names according to description.
-    res = module.run_function(function_name, params)
-    print(f"Result: {res}")
->>>>>>> d9a56c4d
 
     # Assume that the work wont take long and do it synchronously on GET.
     if request.method.lower() == 'get':
@@ -400,21 +371,9 @@
         # Send data to worker thread to handle non-blockingly.
         wasm_queue.put(entry)
 
-<<<<<<< HEAD
+    # Return a link to this request's result (which could link further until
+    # some useful value is found).
     return jsonify({ 'resultUrl': results_route(entry.request_id, full=True) })
-=======
-    # TODO: Use a common error-handling function for all endpoints.
-    try:
-        # FIXME This very is ridiculous...
-        resp_media_type, resp_obj = list(
-            module_config.description['paths'][f'/{{deployment}}/modules/{{module}}/{function_name}']['get']['responses']['200']['content'].items()
-        )[0]
-        return deployments[deployment_id].call_chain(res, resp_media_type, resp_obj.get("schema"))
-    except ProgramCounterExceeded as err:
-        return endpoint_failed(request, str(err))
-    except RequestFailed as err:
-        return endpoint_failed(request, "Check device connections: " + str(err))
->>>>>>> d9a56c4d
 
 @bp.route('/modules/<module_name>/<function_name>' , methods=["POST"])
 def run_module_function_raw_input(module_name, function_name):
@@ -558,11 +517,7 @@
     try:
         # FIXME This very is ridiculous...
         resp_media_type, resp_schema = list(
-<<<<<<< HEAD
-            module.description['paths']['/ml/{{module}}']['post']['responses']['200']['content'].items()
-=======
             module_config.description['paths'][f'/ml/{{module}}']['post']['responses']['200']['content'].items()
->>>>>>> d9a56c4d
         )[0]
         # TODO: Use the deployment-ID from the request.
         deployment_id = list(deployments.keys())[0]
@@ -580,16 +535,7 @@
     if not file:
         return jsonify({'status': 'error', 'result': "file 'model' not in request"})
 
-<<<<<<< HEAD
-    path = wu.wasm_modules[module_name].model_path
-    if not path:
-        path = Path(current_app.config['PARAMS_FOLDER']) / module_name / 'model'
-        wu.wasm_modules[module_name].model_path = path
-=======
-    # path = wu.wasm_modules[module_name].model_path
-    # if not path:
     path = Path(current_app.config['PARAMS_FOLDER']) / module_name / 'model'
->>>>>>> d9a56c4d
     path.parent.mkdir(exist_ok=True, parents=True)
     file.save(path)
 
@@ -683,7 +629,7 @@
         return jsonify({'message': 'No modules listed'})
 
     try:
-        fetch_modules(modules)
+        module_configs = fetch_modules(modules)
     except FetchFailures as err:
         print(err)
         return endpoint_failed(
@@ -694,8 +640,9 @@
         )
 
     deployments[data["deploymentId"]] = Deployment(
+        wasm_runtime,
         data["instructions"],
-        { m["id"]: wu.wasm_modules[m["name"]] for m in modules }
+        module_configs,
     )
 
     # If the fetching did not fail (that is, crash), return success.
@@ -724,11 +671,13 @@
     file.save(os.path.join(current_app.config['PARAMS_FOLDER'], filename))
     return jsonify({'status': 'success'})
 
-def fetch_modules(modules):
-    """
-    Fetch listed Wasm-modules and save them and their details.
+def fetch_modules(modules) -> list[ModuleConfig]:
+    """
+    Fetch listed Wasm-modules, save them and their details and return data that
+    can be used to instantiate modules for execution later.
     :modules: list of structs of modules to download
     """
+    configs = []
     for module in modules:
         # Make all the requests at once.
         res_bin = requests.get(module["urls"]["binary"], timeout=5)
@@ -753,32 +702,31 @@
         with open(module_path, 'wb') as f:
             f.write(res_bin.content)
 
-        # "Save downloaded module to module directory"
-<<<<<<< HEAD
-        wu.wasm_modules[module["name"]] = wu.WasmModule(
+        # Add other listed files related to the module.
+        data_files = []
+        for res_other in res_others:
+            # FIXME Assuming only one url and that it is for the model.
+            other_path = Path(current_app.config['PARAMS_FOLDER']) / module['name'] / 'model'
+
+            other_path.parent.mkdir(exist_ok=True, parents=True)
+            with open(other_path, 'wb') as f:
+                f.write(res_other.content)
+
+            data_files.append(other_path)
+
+            # update the module configuration with the model path
+            # TODO: Does having a "model path" attribute in the module
+            # config have direct benefits over "generic" files list?
+            # new_module_config.ml_model = MLModel(other_path)
+
+        # Save downloaded module's details.
+        new_module_config = ModuleConfig(
             id=module["id"],
-=======
-        new_module_config = ModuleConfig(
->>>>>>> d9a56c4d
             name=module["name"],
             path=module_path,
             description=res_desc.json(),
-        )
-<<<<<<< HEAD
-=======
-        wasm_modules[new_module_config.name] = new_module_config
->>>>>>> d9a56c4d
-        # "Add module details to module config"
-
-        # Add other listed files related to the module.
-
-        for res_other in res_others:
-            # FIXME Assuming only one url and that it is for the model.
-            other_path = Path(current_app.config['PARAMS_FOLDER']) / module['name'] / 'model'
-
-            other_path.parent.mkdir(exist_ok=True, parents=True)
-            with open(other_path, 'wb') as f:
-                f.write(res_other.content)
-
-            # update the module configuration with the model path
-            new_module_config.ml_model = MLModel(other_path)+            data_files=data_files,
+        )
+        configs.append(new_module_config)
+
+    return configs