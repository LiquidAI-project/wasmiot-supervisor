import os
from pathlib import Path
import atexit
import re
from typing import Tuple
from flask import Flask, Blueprint, jsonify, current_app, request
from flask.helpers import get_debug_flag
from werkzeug.serving import get_sockaddr, select_address_family
from werkzeug.serving import is_running_from_reloader
from werkzeug.utils import secure_filename
import logging
import struct
import string

import requests
from zeroconf import ServiceInfo, Zeroconf
import socket

import cv2
import numpy as np
import sentry_sdk
from sentry_sdk.integrations.flask import FlaskIntegration
import wasm_utils.wasm_utils as wu
from utils.configuration import get_device_description, get_wot_td
from utils.routes import endpoint_failed

MODULE_DIRECTORY = '../modules'
PARAMS_FOLDER = '../params'

OUTPUT_LENGTH_BYTES = 32 // 8
"""
Size in bytes of the length-type used to represent the size of the block of Wasm
memory containing output result of an executed WebAssembly function. e.g.
a block of 257 bytes can be enumerated with a 2 byte type such as a 16bit
integer but not with 1 byte.
"""

ALLOC_NAME = "alloc"
"""
Name used for the memory-allocation function that should be found in most every
WebAssembly module up for execution. Should have one parameter, which is the
length in bytes of the memory to allocate and returns beginning address of the
allocated block.
"""

bp = Blueprint('thingi', os.environ["FLASK_APP"])

logger = logging.getLogger(os.environ["FLASK_APP"])

<<<<<<< HEAD
from flask import Flask

=======
deployments = {}
"""
Mapping of deployment-IDs to instructions for forwarding function results to
other devices and calling their functions
"""
>>>>>>> 431af9a3

def create_app(*args, **kwargs) -> Flask:
    """
    Create a new Flask application.

    Registers the blueprint and initializes zeroconf.
    """
    app = Flask(os.environ["FLASK_APP"], *args, **kwargs)

    app.config.update({
        'secret_key': 'dev',
        'MODULE_FOLDER': MODULE_DIRECTORY,
        'PARAMS_FOLDER': PARAMS_FOLDER,
    })

    # Load config from instance/ -directory
    app.config.from_pyfile("config.py", silent=True)

    # add sentry logging
    app.config.setdefault('SENTRY_DSN', os.environ.get('SENTRY_DSN'))

    sentry_dsn = app.config.get("SENTRY_DSN")

    if sentry_dsn:
        sentry_sdk.init(
            dsn=sentry_dsn,
            integrations=[
                FlaskIntegration(),
            ],
            # Set traces_sample_rate to 1.0 to capture 100%
            traces_sample_rate=1.0
        )
        print("Sentry logging is set up!")
    else:
        print("Sentry not configured")

    app.register_blueprint(bp)

    # If werkzeug reloader is running, it starts app in subprocess.
    # See: https://werkzeug.palletsprojects.com/en/2.1.x/serving/#reloader
    # To prevent broadcasting services when in main reloader thread,
    # try detecting if running on debug mode, and in reloader thread.
    # Todo: If reloaded is enabled, but debugging is not, this will fail.
    if not get_debug_flag() or is_running_from_reloader():
        init_zeroconf(app)

    return app


def init_zeroconf(app: Flask):
    """
    Initialize zeroconf service
    """
    server_name = app.config['SERVER_NAME'] or socket.gethostname()
    host, port = get_listening_address(app)

    properties={
        'path': '/',
        'tls': 1 if app.config.get("PREFERRED_URL_SCHEME") == "https" else 0,
    }

    service_info = ServiceInfo(
        type_='_webthing._tcp.local.',
        name=f"{app.name}._webthing._tcp.local.",
        addresses=[socket.inet_aton(host)],
        port=port,
        properties=properties,
        server=f"{server_name}.local.",
    )

    app.zeroconf = Zeroconf()
    app.zeroconf.register_service(service_info)

    atexit.register(teardown_zeroconf, app)


def teardown_zeroconf(app: Flask):
    """
    Stop advertising mdns services and tear down zeroconf.
    """
    try:
        app.zeroconf.generate_unregister_all_services()
    except TimeoutError:
        logger.debug("Timeout while unregistering mdns services, handling it gracefully.", exc_info=True)

    finally:
        app.zeroconf.close()


def get_listening_address(app: Flask) -> Tuple[str, int]:
    """
    Return the address Flask application is listening.

    TODO: Does not detect if listening on multiple addresses.
    """

    # Copied from flask/app.py and werkzeug.service how it determines address,
    # as serving address is not stored. By default flask uses request iformation
    # for this, but we can't rely on that.

    host = None
    port = None

    # Try guessing from server name, default path for flask.
    server_name = app.config.get("SERVER_NAME")
    if server_name:
        host, _, port = server_name.partition(":")
    port = port or app.config.get("PORT") or 5000

    # Fallback
    if not host:
        # From https://stackoverflow.com/questions/166506/finding-local-ip-addresses-using-pythons-stdlib/28950776#28950776
        s = socket.socket(socket.AF_INET, socket.SOCK_DGRAM)
        s.settimeout(0)
        try:
            s.connect(("10.255.255.255", 1))
            host, *_ = s.getsockname()
        except Exception:
            host = "0.0.0.0"
        finally:
            s.close()

    address_family = select_address_family(host, port)
    server_address = get_sockaddr(host, int(port), address_family)

    return server_address

@bp.route('/.well-known/wasmiot-device-description')
def wasmiot_device_description():
    return jsonify(get_device_description())

@bp.route('/.well-known/wot-thing-description')
def thingi_description():
    return jsonify(get_wot_td())

@bp.route('/<deployment_id>/modules/<module_name>/<function_name>')
def run_module_function(deployment_id, module_name = None, function_name = None):
    if not module_name or not function_name:
        return jsonify({'result': 'not found'})

    # Error if deployment-ID (TODO Or other access-control) does not check out.
    if deployment_id != 'adhoc' and deployment_id not in deployments:
        return endpoint_failed(request, 'deployment does not exist', 404)

    #param = request.args.get('param', default=1, type=int)
    #params = request.args.getlist('param')
    wu.load_module(wu.wasm_modules[module_name])
    types = wu.get_arg_types(function_name)  # get argument types
    params = [t(arg) for arg, t in zip(request.args.values(), types)]  # get parameters from get request with given types TODO: use parameter names according to description.
    res = wu.run_function(function_name, params)

    # Return immediately if this request was purposefully made not in relation
    # to an existing deployment.
    if deployment_id == 'adhoc':
        return jsonify({ 'result': res })

    deployment = deployments[deployment_id]

    if deployment["program_counter"] > len(deployment["instructions"]):
        return endpoint_failed(
            request,
             f'deployment sequence (length {len(deployment["instructions"])}) exceeded (index {deployment["program_counter"]})'
        )

    target = deployment['instructions'][deployment['program_counter']]['to']
    # Update the sequence ready for next call to this deployment.
    deployment['program_counter'] += 1

    if target is None:
        # Successful termination of the sequence resets it (NOTE: Idea not
        # thought out).
        deployment["program_counter"] = 0
        # Return the result back to caller, unwinding the recursive requests.
        return jsonify({ 'result': res })

    # Call next func in sequence based on its OpenAPI description.
    # FIXME: Assumes GET.
    # FIXME: Assumes path is already constructed and only "method parameters"
    # (i.e. "?foo=bar&baz=qux" in GET) need to be filled in.
    # FIXME: Uses the paths-dict like a list with one guaranteed item.
    target_path, path_obj = list(target['paths'].items())[0]

    search = '?'
    for param in path_obj['get']['parameters']:
        search += f'{param["name"]}={res}&'

    target_url = target['servers'][0]['url'] + '/' + target_path + search

    # Request to next node.
    # FIXME this way unnecessarily blocks execution although Flask probably
    # helps in part (handle by making an event-loop?).
    response = requests.get(target_url, timeout=5)
    if response.status_code != 200:
        return endpoint_failed(request, "Bad status code", response.status_code)

    response_json = response.json()
    # Unwind request chain.
    return jsonify(response_json)


@bp.route('/modules/<module_name>/<function_name>' , methods=["POST"])
def run_module_function_raw_input(module_name, function_name):
    """
    Run a Wasm function from a module operating on Wasm-runtime's memory.
    
    The function's input arguments and output is passed and read by indexing
    into Wasm-runtime memory much like described in
    https://radu-matei.com/blog/practical-guide-to-wasm-memory/.

    The input is expected to be a byte-sequence found in `request.data`.
    """

    # Setup variables needed for initialization and running modules.
    module = wu.wasm_modules.get(module_name, None)
    if not module or not function_name:
        return endpoint_failed(request, "not found")

    input_data = request.data

    wu.load_module(module)

    # Allocate pointer to a suitable block of memory in Wasm and write the
    # input there.
    try:
        input_ptr = wu.run_function("alloc", [len(input_data)])
    except Exception as err:
        return endpoint_failed(
            request,
            f"Failed running WebAssembly '{ALLOC_NAME}' for reserving {len(input_data)} bytes: {err}"
        )

    # Copy the input data into the allocated memory block.
    write_err = wu.write_to_memory(input_ptr, input_data)
    if write_err is not None:
        return endpoint_failed(request, write_err)

    # Reserve memory for WebAssembly to write the length of the generated
    # output, so it can be read later and used in reading the _actual_ result.
    try:
        output_len_ptr = wu.run_function("alloc", [OUTPUT_LENGTH_BYTES])
    except Exception as err:
        return endpoint_failed(
            request,
            f"Failed running WebAssembly '{ALLOC_NAME}' for reserving {OUTPUT_LENGTH_BYTES} bytes: {err}"
        )

    try:
        # NOTE: The parameters of the WebAssembly function being run is
        # constrained here. Expecting it to be:
        # Three (3) parameters:
        #   1) input buffer address
        #   2) length of input buffer
        #   3) address for writing output buffer's length
        # One output:
        #   - output buffer address
        input_params = [input_ptr, len(input_data), output_len_ptr]

        print(
            f"Running WebAssembly function '{function_name}' with params: ({', '.join((str(i) for i in input_params))})"
        )

        output_ptr = wu.run_function(function_name, input_params)
    except Exception as err:
        return endpoint_failed(
            request,
            f"Failed running WebAssembly '{function_name}' with inputs ({', '.join((str(i) for i in input_params))}): {err}"
        )

    # Get the one unsigned int (4-byte) as little-endian like the Wasm memory
    # should be according to:
    # https://webassembly.org/docs/portability/
    output_len_data, read_err = wu.read_from_memory(output_len_ptr, OUTPUT_LENGTH_BYTES)
    if read_err is not None:
        return endpoint_failed(request, read_err)

    try:
        # TODO Remove the hardcode somehow; size of the type is in the constant
        # OUTPUT_LENGTH_BYTES...Or could just agree on using 32 bits (unsigned int)
        # always.
        output_len = struct.unpack("<I", output_len_data)[0]
    except struct.error as err:
        return endpoint_failed(
            request,
            f"Interpreting WebAssembly output length failed: {err}"
        )

    print(f"Output result length is {output_len} bytes")

    # Read result from memory and pass forward TODO: Follow the deployment
    # sequence and instructions.
    output_data, read_err = wu.read_from_memory(output_ptr, output_len)
    if read_err is not None:
        return endpoint_failed(request, read_err)

    try:
        # FIXME: Interpreting random byte sequence to string.
        result = output_data.decode("utf-8")
        if any(map(lambda c: c not in string.printable, result)):
            result = str(output_data)
    except struct.error as err:
        return endpoint_failed(
            request,
            f"Interpreting WebAssembly output result failed: {err}"
        )

    print(f"Result interpreted to string is '{result}'")

    return jsonify({ 'result': result })


@bp.route('/ml/<module_name>', methods=['POST'])
def run_ml_module(module_name = None):
    """Data for module comes as file 'data' in file attribute"""
    if not module_name:
        return jsonify({'status': 'error', 'result': 'module not found'})

    wu.load_module(wu.wasm_modules[module_name])

    file = request.files['data']
    if not file:
        return jsonify({'status': 'error', 'result': "file 'data' not in request"})

    res = wu.run_ml_model(module_name, file) 
    return jsonify({'status': 'success', 'result': res})

@bp.route('/ml/model/<module_name>', methods=['POST'])
def upload_ml_model(module_name = None):
    """Model comes as 'model' file in request file attribute"""
    if not module_name:
        return jsonify({'status': 'error', 'result': 'module not found'})

    file = request.files['model']
    if not file:
        return jsonify({'status': 'error', 'result': "file 'model' not in request"})
    
    path = wu.wasm_modules[module_name].model_path
    if not path:
        path = Path(current_app.config['PARAMS_FOLDER']) / module_name / 'model'
        wu.wasm_modules[module_name].model_path = path
    path.parent.mkdir(exist_ok=True, parents=True)
    file.save(path)
    return jsonify({'status': 'success'})

@bp.route('/img/<module_name>/<function_name>', methods=['POST'])
def run_img_function(module_name = None, function_name = None):
    """Image comes as a string of bytes (in file attribute)"""
    if not module_name or not function_name:
        return jsonify({'result': 'function of module not found'})
    wu.load_module(wu.wasm_modules[module_name])
    file = request.files['img']
    img = file.read()
    print(type(img))
    print(len(img))
    #file.save('image.png')
    #filebytes = np.fromstring(file.read(), np.uint8)
    #img = cv2.imdecode(filebytes, cv2.IMREAD_UNCHANGED)
    #print(img.shape)
    shape = (480, 640, 3)
    #img_bytes = np.array(img).flatten().tobytes()
    img_bytes = img
    gs_img_bytes = wu.run_data_function(function_name, wu.wasm_modules[module_name].data_ptr, img_bytes)
    result = np.array(gs_img_bytes).reshape((shape))
    cv2.imwrite("../output/gsimg2.png", result)
    return jsonify({'status': 'success'})

@bp.route('/img2/<module_name>/<function_name>', methods=['POST'])
def run_grayscale(module_name = None, function_name = None):
    """Image comes as file"""
    if not module_name or not function_name:
        return jsonify({'result': 'function of module not found'})
    wu.load_module(wu.wasm_modules[module_name])
    file = request.files['img']
    #file.save('image.png')
    filebytes = np.fromstring(file.read(), np.uint8)
    img = cv2.imdecode(filebytes, cv2.IMREAD_UNCHANGED)
    #print(img.shape)
    shape = img.shape
    img_bytes = np.array(img).flatten().tobytes()
    gs_img_bytes = wu.run_data_function(function_name, wu.wasm_modules[module_name].data_ptr, img_bytes)
    result = np.array(gs_img_bytes).reshape((shape))
    cv2.imwrite("gsimg.png", result)
    return jsonify({'status': 'success'})

@bp.route('/deploy', methods=['POST'])
def get_deployment():
    """Parses the deployment from POST-request and enacts it. Request content-type needs to be 'application/json'"""
    data = request.get_json(silent=True)
    if not data:
        return jsonify({'message': 'Non-existent or malformed deployment data'})
    modules = data['modules']
    deployments[data["deploymentId"]] = { "instructions": data["instructions"], "program_counter": 0 }

    if not modules:
        return jsonify({'message': 'No modules listed'})

    try:
        fetch_modules(modules)
    except Exception as err:
        msg = f"Fetching modules failed: {err}"
        print(msg)
        return endpoint_failed(request, msg)

    # If the fetching did not fail (that is, crash), return success.
    return jsonify({'status': 'success'})

@bp.route('/upload_module', methods=['POST'])
def upload_module():
    if 'module' not in request.files:
        #flash('No module attached')
        return jsonify({'status': 'no module attached'})
    file = request.files['module']
    if file.filename.rsplit('.', 1)[1].lower() != 'wasm':
        return jsonify({'status': 'Only .wasm-files accepted'})
    filename = secure_filename(file.filename)
    file.save(os.path.join(current_app.config['MODULE_FOLDER'], filename))
    return jsonify({'status': 'success'})

@bp.route('/upload_params', methods=['POST'])
def upload_params():
    if 'params' not in request.files:
        return jsonify({'status': 'no params attached'})
    file = request.files['params']
    if file.filename.rsplit('.', 1)[1].lower() != 'json':
        return jsonify({'status': 'Only json-files accepted'})
    filename = secure_filename(file.filename)
    file.save(os.path.join(current_app.config['PARAMS_FOLDER'], filename))
    return jsonify({'status': 'success'})

def fetch_modules(modules):
    """
    Fetch listed Wasm-modules and save them and their details.
    :modules: list of names of modules to download
    """
    for module in modules:
        r = requests.get(module["url"])

        # Check that request succeeded before continuing on.
        # TODO: Could maybe request alternative sources from orchestrator for
        # getting this module?
        if not r.ok:
            raise Exception(f'Fetching module \'{module["name"]}\' from \'{module["url"]}\' failed: {r.content}')

        "Request for module by name"
        module_path = os.path.join(current_app.config["MODULE_FOLDER"], module["name"])
        # Confirm that the module directory exists and create it if not TODO:
        # This would be better performed at startup.
        os.makedirs(current_app.config["MODULE_FOLDER"], exist_ok=True)
        open(module_path, 'wb').write(r.content)
        "Save downloaded module to module directory"
        wu.wasm_modules[module["name"]] = wu.WasmModule(
            name=module["name"],
            path=module_path,
        )
        "Add module details to module config"<|MERGE_RESOLUTION|>--- conflicted
+++ resolved
@@ -47,16 +47,14 @@
 
 logger = logging.getLogger(os.environ["FLASK_APP"])
 
-<<<<<<< HEAD
 from flask import Flask
 
-=======
 deployments = {}
 """
 Mapping of deployment-IDs to instructions for forwarding function results to
 other devices and calling their functions
 """
->>>>>>> 431af9a3
+
 
 def create_app(*args, **kwargs) -> Flask:
     """
